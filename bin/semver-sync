--- conflicted
+++ resolved
@@ -65,19 +65,13 @@
 var sources = (function () {
 
   var sources = ['package.json'];
-<<<<<<< HEAD
-  if (existsSync('component.json')) {
-    sources.push('component.json');
-  }
-=======
 
   // supporting both bower variants
   ['component.json', 'bower.json'].forEach(function (source) {
-    if (fs.existsSync(source)) {
+    if (existsSync(source)) {
       sources.push(source);
     }
   });
->>>>>>> 4409642e
 
   if (argv.sources) {
     sources = sources.concat(argv.sources.split(','));
